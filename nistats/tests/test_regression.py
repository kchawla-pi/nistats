--- conflicted
+++ resolved
@@ -4,16 +4,13 @@
 
 import numpy as np
 
-<<<<<<< HEAD
-from nose.tools import assert_equal
-
-from nose.tools import assert_equal, assert_true, assert_almost_equal
-from numpy.testing import assert_array_almost_equal, assert_array_equal
-=======
-from nistats.regression import OLSModel, ARModel
->>>>>>> 755039f9
+from numpy.testing import (assert_array_almost_equal,
+                           assert_almost_equal,
+                           assert_array_equal,
+                           )
 
 from nistats.regression import OLSModel, ARModel
+
 
 RNG = np.random.RandomState(20110902)
 X = RNG.standard_normal((40, 10))
@@ -23,22 +20,17 @@
 def test_OLS():
     model = OLSModel(design=X)
     results = model.fit(Y)
-<<<<<<< HEAD
-    assert_equal(results.df_resid, 30)
-    assert_equal(results.resid.shape[0], 40)
-    assert_equal(results.predicted.shape[0], 40)
-=======
     assert results.df_resid == 30
->>>>>>> 755039f9
+    assert results.resid.shape[0] == 40
+    assert results.predicted.shape[0] == 40
 
 
 def test_AR():
     model = ARModel(design=X, rho=0.4)
     results = model.fit(Y)
-<<<<<<< HEAD
-    assert_equal(results.df_resid, 30)
-    assert_equal(results.resid.shape[0], 40)
-    assert_equal(results.predicted.shape[0], 40)
+    assert results.df_resid == 30
+    assert results.resid.shape[0] == 40
+    assert results.predicted.shape[0] == 40
 
 
 def test_residuals():
@@ -46,7 +38,7 @@
 
     # If design matrix contains an intercept, the
     # mean of the residuals should be 0 (short of
-    # some numerical rounding errors) 
+    # some numerical rounding errors)
     Xintercept[:, 0] = 1
     model = OLSModel(design=Xintercept)
     results = model.fit(Y)
@@ -65,9 +57,6 @@
     assert_almost_equal(results.resid.sum(), 0)
     assert_array_almost_equal(results.predicted, Yshort)
     assert_almost_equal(results.r_square, 1.0)
-=======
-    assert results.df_resid == 30
->>>>>>> 755039f9
 
 
 def test_OLS_degenerate():
